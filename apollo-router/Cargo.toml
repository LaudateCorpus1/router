--- conflicted
+++ resolved
@@ -23,14 +23,10 @@
 otlp-http = ["opentelemetry-otlp/http-proto"]
 
 [dependencies]
-<<<<<<< HEAD
-anyhow = "1.0.52"
+anyhow = "1.0.53"
 # apollo-parser = "0.2.0"
 # apollo-parser = { path = "../../apollo-rs/crates/apollo-parser" }
 apollo-parser = { git = "https://github.com/apollographql/apollo-rs.git", rev = "ff317c7e85165bb6c380284b63c55d8af877fb7b" }
-=======
-anyhow = "1.0.53"
->>>>>>> be9f3f71
 apollo-router-core = { path = "../apollo-router-core" }
 async-trait = "0.1.52"
 atty = "0.2.14"
