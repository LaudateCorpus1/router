use apollo_router_core::prelude::*;
use async_trait::async_trait;
<<<<<<< HEAD
use bytes::BytesMut;
use derivative::Derivative;
use futures::{lock::Mutex, prelude::*};
use std::{collections::HashMap, pin::Pin};
use tokio::sync::broadcast::{self, Sender};
=======
use derivative::Derivative;
use futures::prelude::*;
>>>>>>> 7243c9fc
use tracing::Instrument;
use url::Url;

/// A fetcher for subgraph data that uses http.
/// Streaming via chunking is supported.
#[derive(Derivative)]
#[derivative(Debug)]
pub struct HttpSubgraphFetcher {
    service: String,
    url: Url,
    #[derivative(Debug = "ignore")]
    http_client: reqwest_middleware::ClientWithMiddleware,
    #[derivative(Debug = "ignore")]
    wait_map: Mutex<HashMap<String, Sender<graphql::Response>>>,
}

impl HttpSubgraphFetcher {
    /// Construct a new http subgraph fetcher that will fetch from the supplied URL.
    pub fn new(service: impl Into<String>, url: Url) -> Self {
        let service = service.into();

        HttpSubgraphFetcher {
            http_client: reqwest_middleware::ClientBuilder::new(
                reqwest::Client::builder()
                    .tcp_keepalive(Some(std::time::Duration::from_secs(5)))
                    .build()
                    .unwrap(),
            )
            .with(reqwest_tracing::TracingMiddleware)
            .with(LoggingMiddleware::new(&service))
            .build(),
            service,
            url,
            wait_map: Mutex::new(HashMap::new()),
        }
    }

    async fn request_stream(
        &self,
        request: graphql::Request,
    ) -> Result<bytes::Bytes, graphql::FetchError> {
        // Perform the actual request and start streaming.
        // assume for now that there will be only one response
        let response = self
            .http_client
            .post(self.url.clone())
            .json(&request)
            .send()
            .instrument(tracing::trace_span!("http-subgraph-request"))
            .await
            .map_err(|err| {
                tracing::error!(fetch_error = format!("{:?}", err).as_str());

                graphql::FetchError::SubrequestHttpError {
                    service: self.service.to_owned(),
                    reason: err.to_string(),
                }
            })?;

        response
            .bytes()
            .instrument(tracing::debug_span!("aggregate_response_data"))
            .await
            .map_err(|err| {
                tracing::error!(fetch_error = format!("{:?}", err).as_str());

                graphql::FetchError::SubrequestHttpError {
                    service: self.service.to_owned(),
                    reason: err.to_string(),
                }
            })
    }

    fn map_to_graphql(
        service_name: String,
        response: Result<bytes::Bytes, graphql::FetchError>,
    ) -> graphql::ResponseStream {
        Box::pin(
            async move {
                let is_primary = true;
                match response {
                    Err(e) => e.to_response(is_primary),
                    Ok(bytes) => tracing::debug_span!("parse_subgraph_response").in_scope(|| {
                        serde_json::from_slice::<graphql::Response>(&bytes).unwrap_or_else(
                            |error| {
                                graphql::FetchError::SubrequestMalformedResponse {
                                    service: service_name.clone(),
                                    reason: error.to_string(),
                                }
                                .to_response(is_primary)
                            },
                        )
                    }),
                }
            }
            .into_stream(),
        )
    }

    async fn dedup(&self, request: graphql::Request) -> graphql::ResponseStream {
        let hashed_request = serde_json::to_string(&request).unwrap();

        let mut locked_wait_map = self.wait_map.lock().await;
        let res = match locked_wait_map.get_mut(&hashed_request) {
            Some(waiter) => {
                // Register interest in key
                let mut receiver = waiter.subscribe();
                drop(locked_wait_map);
                let recv_value = receiver.recv().await.expect("FIXME");
                recv_value
            }
            None => {
                let (tx, _rx) = broadcast::channel(1);
                locked_wait_map.insert(hashed_request.clone(), tx.clone());
                drop(locked_wait_map);

                let service_name = self.service.to_string();
                let bytes_stream = self.request_stream(request);
                let res = Self::map_to_graphql(service_name, bytes_stream)
                    .next()
                    .await
                    .unwrap();

                let mut locked_wait_map = self.wait_map.lock().await;
                locked_wait_map.remove(&hashed_request);
                // Let our waiters know
                let broadcast_value = res.clone();
                // Our use case is very specific, so we are sure that
                // we won't get any errors here.
                tokio::task::spawn_blocking(move || {
                    tx.send(broadcast_value)
                        .expect("there is always at least one receiver alive, the _rx guard; qed")
                }).await
                .expect("can only fail if the task is aborted or if the internal code panics, neither is possible here; qed");
                res
            }
        };

        Box::pin(async { res }.into_stream())
    }
}

#[async_trait]
impl graphql::Fetcher for HttpSubgraphFetcher {
    /// Using reqwest fetch a stream of graphql results.
    async fn stream(&self, request: graphql::Request) -> graphql::ResponseStream {
<<<<<<< HEAD
        self.dedup(request).await
=======
        let service_name = self.service.to_string();
        let response = self.request_stream(request).await;
        Self::map_to_graphql(service_name, response)
>>>>>>> 7243c9fc
    }
}

struct LoggingMiddleware {
    service: String,
}

impl LoggingMiddleware {
    fn new(service: impl Into<String>) -> Self {
        Self {
            service: service.into(),
        }
    }
}

#[async_trait::async_trait]
impl reqwest_middleware::Middleware for LoggingMiddleware {
    async fn handle(
        &self,
        req: reqwest::Request,
        extensions: &mut task_local_extensions::Extensions,
        next: reqwest_middleware::Next<'_>,
    ) -> reqwest_middleware::Result<reqwest::Response> {
        tracing::trace!("Request to service {}: {:?}", self.service, req);
        let res = next.run(req, extensions).await;
        tracing::trace!("Response from service {}: {:?}", self.service, res);
        res
    }
}

#[cfg(test)]
mod tests {
    use super::*;
    use httpmock::Method::POST;
    use httpmock::{MockServer, Regex};
    use serde_json::json;
    use test_log::test;

    #[test(tokio::test)]
    async fn test_non_chunked() -> Result<(), Box<dyn std::error::Error>> {
        let response = graphql::Response::builder()
            .data(json!({
              "allProducts": [
                {
                  "variation": {
                    "id": "OSS"
                  },
                  "id": "apollo-federation"
                },
                {
                  "variation": {
                    "id": "platform"
                  },
                  "id": "apollo-studio"
                }
              ]
            }))
            .build();

        let server = MockServer::start();
        let mock = server.mock(|when, then| {
            when.method(POST)
                .path("/graphql")
                .body_matches(Regex::new(".*").unwrap());
            then.status(200)
                .header("Content-Type", "application/json")
                .json_body_obj(&response);
        });
        let fetcher =
            HttpSubgraphFetcher::new("products", Url::parse(&server.url("/graphql")).unwrap());
        let collect = fetcher
            .stream(
                graphql::Request::builder()
                    .query(r#"{allProducts{variation {id}id}}"#)
                    .build(),
            )
            .await
            .collect::<Vec<_>>()
            .await;

        assert_eq!(collect[0], response);
        mock.assert();
        Ok(())
    }
}<|MERGE_RESOLUTION|>--- conflicted
+++ resolved
@@ -1,15 +1,9 @@
 use apollo_router_core::prelude::*;
 use async_trait::async_trait;
-<<<<<<< HEAD
-use bytes::BytesMut;
 use derivative::Derivative;
 use futures::{lock::Mutex, prelude::*};
-use std::{collections::HashMap, pin::Pin};
+use std::collections::HashMap;
 use tokio::sync::broadcast::{self, Sender};
-=======
-use derivative::Derivative;
-use futures::prelude::*;
->>>>>>> 7243c9fc
 use tracing::Instrument;
 use url::Url;
 
@@ -127,7 +121,7 @@
                 drop(locked_wait_map);
 
                 let service_name = self.service.to_string();
-                let bytes_stream = self.request_stream(request);
+                let bytes_stream = self.request_stream(request).await;
                 let res = Self::map_to_graphql(service_name, bytes_stream)
                     .next()
                     .await
@@ -156,13 +150,7 @@
 impl graphql::Fetcher for HttpSubgraphFetcher {
     /// Using reqwest fetch a stream of graphql results.
     async fn stream(&self, request: graphql::Request) -> graphql::ResponseStream {
-<<<<<<< HEAD
         self.dedup(request).await
-=======
-        let service_name = self.service.to_string();
-        let response = self.request_stream(request).await;
-        Self::map_to_graphql(service_name, response)
->>>>>>> 7243c9fc
     }
 }
 
