use apollo_router_core::prelude::graphql::*;
use derivative::Derivative;
use std::sync::Arc;
use tracing::Instrument;

/// The default router of Apollo, suitable for most use cases.
#[derive(Derivative)]
#[derivative(Debug)]
pub struct ApolloRouter {
    #[derivative(Debug = "ignore")]
    naive_introspection: NaiveIntrospection,
    query_planner: Arc<CachingQueryPlanner<RouterBridgeQueryPlanner>>,
    service_registry: Arc<dyn ServiceRegistry>,
    schema: Arc<Schema>,
    query_cache: Arc<QueryCache>,
}

impl ApolloRouter {
    /// Create an [`ApolloRouter`] instance used to execute a GraphQL query.
    pub async fn new(
        service_registry: Arc<dyn ServiceRegistry>,
        schema: Arc<Schema>,
        previous_router: Option<Arc<ApolloRouter>>,
    ) -> Self {
        let plan_cache_limit = std::env::var("ROUTER_PLAN_CACHE_LIMIT")
            .ok()
            .and_then(|x| x.parse().ok())
            .unwrap_or(100);
        let query_cache_limit = std::env::var("ROUTER_QUERY_CACHE_LIMIT")
            .ok()
            .and_then(|x| x.parse().ok())
            .unwrap_or(100);
        let query_planner = Arc::new(CachingQueryPlanner::new(
            RouterBridgeQueryPlanner::new(Arc::clone(&schema)),
            plan_cache_limit,
        ));

        // NaiveIntrospection instantiation can potentially block for some time
        let naive_introspection = {
            let schema = Arc::clone(&schema);
            tokio::task::spawn_blocking(move || NaiveIntrospection::from_schema(&schema))
                .await
                .expect("NaiveIntrospection instantiation panicked")
        };

        // Start warming up the cache
        //
        // We don't need to do this in background because the old server will keep running until
        // this one is ready.
        //
        // If we first warm up the cache in foreground, then switch to the new config, the next
        // queries will benefit from the warmed up cache. While if we switch and warm up in
        // background, the next queries might be blocked until the cache is primed, so there'll be
        // a perf hit.
        if let Some(previous_router) = previous_router {
            for (query, operation, options) in previous_router.query_planner.get_hot_keys().await {
                // We can ignore errors because some of the queries that were previously in the
                // cache might not work with the new schema
                let _ = query_planner.get(query, operation, options).await;
            }
        }

        Self {
            naive_introspection,
            query_planner,
            service_registry,
            query_cache: Arc::new(QueryCache::new(query_cache_limit)),
            schema,
        }
    }
}

#[async_trait::async_trait]
impl Router<ApolloPreparedQuery> for ApolloRouter {
    #[tracing::instrument(skip_all, level = "debug")]
    async fn prepare_query(&self, request: &Request) -> Result<ApolloPreparedQuery, Response> {
        if let Some(response) = self.naive_introspection.get(&request.query) {
            return Err(response);
        }

        let query = self
            .query_cache
            .get_query(&request.query)
            .instrument(tracing::info_span!("query_parsing"))
            .await;

        if let Some(query) = query.as_ref() {
            query.validate_variables(request, &self.schema)?;
        }

        let query_plan = self
            .query_planner
            .get(
                request.query.as_str().to_owned(),
                request.operation_name.to_owned(),
                Default::default(),
            )
            .instrument(tracing::info_span!("query_get"))
            .await?;

        tracing::debug!("query plan\n{:#?}", query_plan);
        query_plan.validate(Arc::clone(&self.service_registry))?;

        Ok(ApolloPreparedQuery {
            query_plan,
            service_registry: Arc::clone(&self.service_registry),
            schema: Arc::clone(&self.schema),
            query,
        })
    }
}

// The default route used with [`ApolloRouter`], suitable for most use cases.
#[derive(Debug)]
pub struct ApolloPreparedQuery {
    query_plan: Arc<QueryPlan>,
    service_registry: Arc<dyn ServiceRegistry>,
    schema: Arc<Schema>,
    query: Option<Arc<Query>>,
}

#[async_trait::async_trait]
impl PreparedQuery for ApolloPreparedQuery {
<<<<<<< HEAD
    #[tracing::instrument(skip_all, level = "debug")]
    async fn execute(self, request: Arc<Request>) -> Response {
=======
    #[tracing::instrument(level = "debug", skip_all)]
    async fn execute(self, request: Request) -> Response {
>>>>>>> ded1ce8d
        let mut response = self
            .query_plan
            .execute(&request, self.service_registry.as_ref(), &self.schema)
            .instrument(tracing::info_span!("execution"))
            .await;

        if let Some(query) = self.query {
            tracing::debug_span!("format_response").in_scope(|| {
                query.format_response(
                    &mut response,
                    request.operation_name.as_deref(),
                    &self.schema,
                )
            });
        }

        response
    }
}<|MERGE_RESOLUTION|>--- conflicted
+++ resolved
@@ -121,13 +121,8 @@
 
 #[async_trait::async_trait]
 impl PreparedQuery for ApolloPreparedQuery {
-<<<<<<< HEAD
     #[tracing::instrument(skip_all, level = "debug")]
-    async fn execute(self, request: Arc<Request>) -> Response {
-=======
-    #[tracing::instrument(level = "debug", skip_all)]
     async fn execute(self, request: Request) -> Response {
->>>>>>> ded1ce8d
         let mut response = self
             .query_plan
             .execute(&request, self.service_registry.as_ref(), &self.schema)
