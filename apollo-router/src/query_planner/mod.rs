use std::sync::Arc;

pub(crate) use bridge_query_planner::*;
pub(crate) use caching_query_planner::*;
pub use fetch::OperationKind;
use futures::prelude::*;
use opentelemetry::trace::SpanKind;
use router_bridge::planner::UsageReporting;
use serde::Deserialize;
use tracing::Instrument;

use crate::error::Error;
use crate::graphql::Request;
use crate::graphql::Response;
use crate::json_ext::Path;
use crate::json_ext::Value;
use crate::json_ext::ValueExt;
use crate::services::subgraph_service::SubgraphServiceFactory;
use crate::*;

mod bridge_query_planner;
mod caching_query_planner;
mod selection;

/// Query planning options.
#[derive(Clone, Eq, Hash, PartialEq, Debug, Default)]
pub struct QueryPlanOptions {
    /// Enable the variable deduplication optimization on the QueryPlan
    pub enable_variable_deduplication: bool,
}

/// A plan for a given GraphQL query
#[derive(Debug)]
pub struct QueryPlan {
    pub usage_reporting: UsageReporting,
    pub(crate) root: PlanNode,
    options: QueryPlanOptions,
}

/// This default impl is useful for test users
/// who will need `QueryPlan`s to work with the `QueryPlannerService` and the `ExecutionService`
#[buildstructor::buildstructor]
impl QueryPlan {
    #[builder]
    pub(crate) fn fake_new(
        root: Option<PlanNode>,
        usage_reporting: Option<UsageReporting>,
    ) -> Self {
        Self {
            usage_reporting: usage_reporting.unwrap_or_else(|| UsageReporting {
                stats_report_key: "this is a test report key".to_string(),
                referenced_fields_by_type: Default::default(),
            }),
            root: root.unwrap_or_else(|| PlanNode::Sequence { nodes: Vec::new() }),
            options: QueryPlanOptions::default(),
        }
    }
}

/// Query plans are composed of a set of nodes.
#[derive(Debug, PartialEq, Deserialize)]
#[serde(rename_all = "PascalCase", tag = "kind")]
pub(crate) enum PlanNode {
    /// These nodes must be executed in order.
    Sequence {
        /// The plan nodes that make up the sequence execution.
        nodes: Vec<PlanNode>,
    },

    /// These nodes may be executed in parallel.
    Parallel {
        /// The plan nodes that make up the parallel execution.
        nodes: Vec<PlanNode>,
    },

    /// Fetch some data from a subgraph.
    Fetch(fetch::FetchNode),

    /// Merge the current resultset with the response.
    Flatten(FlattenNode),
}

impl PlanNode {
    pub(crate) fn contains_mutations(&self) -> bool {
        match self {
            Self::Sequence { nodes } => nodes.iter().any(|n| n.contains_mutations()),
            Self::Parallel { nodes } => nodes.iter().any(|n| n.contains_mutations()),
            Self::Fetch(fetch_node) => fetch_node.operation_kind() == &OperationKind::Mutation,
            Self::Flatten(_) => false,
        }
    }
}

impl QueryPlan {
    /// Pass some options to the QueryPlan
    pub fn with_options(mut self, options: QueryPlanOptions) -> Self {
        self.options = options;
        self
    }

    /// Execute the plan and return a [`Response`].
    pub async fn execute<'a, SF>(
        &self,
        context: &'a Context,
        service_factory: &'a Arc<SF>,
        originating_request: http_ext::Request<Request>,
        schema: &'a Schema,
<<<<<<< HEAD
        mut sender: futures::channel::mpsc::Sender<Response>,
    ) where
        SF: SubgraphServiceFactory,
    {
=======
        _sender: futures::channel::mpsc::Sender<Response>,
    ) -> Response {
>>>>>>> 6e3a84fb
        let root = Path::empty();

        log::trace_query_plan(&self.root);

        let (value, errors) = self
            .root
            .execute_recursively(
                &root,
                context,
                service_factory,
                schema,
                originating_request,
                &Value::default(),
                &self.options,
            )
            .await;

        Response::builder().data(value).errors(errors).build()
    }

    pub fn contains_mutations(&self) -> bool {
        self.root.contains_mutations()
    }
}

impl PlanNode {
    #[allow(clippy::too_many_arguments)]
    fn execute_recursively<'a, SF>(
        &'a self,
        current_dir: &'a Path,
        context: &'a Context,
        service_factory: &'a Arc<SF>,
        schema: &'a Schema,
        originating_request: http_ext::Request<Request>,
        parent_value: &'a Value,
        options: &'a QueryPlanOptions,
    ) -> future::BoxFuture<(Value, Vec<Error>)>
    where
        SF: SubgraphServiceFactory,
    {
        Box::pin(async move {
            tracing::trace!("executing plan:\n{:#?}", self);
            let mut value;
            let mut errors;

            match self {
                PlanNode::Sequence { nodes } => {
                    value = parent_value.clone();
                    errors = Vec::new();
                    let span = tracing::info_span!("sequence");
                    for node in nodes {
                        let (v, err) = node
                            .execute_recursively(
                                current_dir,
                                context,
                                service_factory,
                                schema,
                                originating_request.clone(),
                                &value,
                                options,
                            )
                            .instrument(span.clone())
                            .in_current_span()
                            .await;
                        value.deep_merge(v);
                        errors.extend(err.into_iter());
                    }
                }
                PlanNode::Parallel { nodes } => {
                    value = Value::default();
                    errors = Vec::new();

                    let span = tracing::info_span!("parallel");
                    let mut stream: stream::FuturesUnordered<_> = nodes
                        .iter()
                        .map(|plan| {
                            plan.execute_recursively(
                                current_dir,
                                context,
                                service_factory,
                                schema,
                                originating_request.clone(),
                                parent_value,
                                options,
                            )
                            .instrument(span.clone())
                        })
                        .collect();

                    while let Some((v, err)) = stream
                        .next()
                        .instrument(span.clone())
                        .in_current_span()
                        .await
                    {
                        value.deep_merge(v);
                        errors.extend(err.into_iter());
                    }
                }
                PlanNode::Flatten(FlattenNode { path, node }) => {
                    let (v, err) = node
                        .execute_recursively(
                            // this is the only command that actually changes the "current dir"
                            &current_dir.join(path),
                            context,
                            service_factory,
                            schema,
                            originating_request,
                            parent_value,
                            options,
                        )
                        .instrument(tracing::trace_span!("flatten"))
                        .await;

                    value = v;
                    errors = err;
                }
                PlanNode::Fetch(fetch_node) => {
                    match fetch_node
                        .fetch_node(
                            parent_value,
                            current_dir,
                            context,
                            service_factory,
                            originating_request,
                            schema,
                            options,
                        )
                        .instrument(tracing::info_span!(
                            "fetch",
                            "otel.kind" = %SpanKind::Internal,
                        ))
                        .await
                    {
                        Ok((v, e)) => {
                            value = v;
                            errors = e;
                        }
                        Err(err) => {
                            failfast_error!("Fetch error: {}", err);
                            errors = vec![err.to_graphql_error(Some(current_dir.to_owned()))];
                            value = Value::default();
                        }
                    }
                }
            }

            (value, errors)
        })
    }

    #[cfg(test)]
    /// Retrieves all the services used across all plan nodes.
    ///
    /// Note that duplicates are not filtered.
    fn service_usage<'a>(&'a self) -> Box<dyn Iterator<Item = &'a str> + 'a> {
        match self {
            Self::Sequence { nodes } | Self::Parallel { nodes } => {
                Box::new(nodes.iter().flat_map(|x| x.service_usage()))
            }
            Self::Fetch(fetch) => Box::new(Some(fetch.service_name()).into_iter()),
            Self::Flatten(flatten) => flatten.node.service_usage(),
        }
    }
}

pub(crate) mod fetch {
    use std::collections::HashMap;
    use std::fmt::Display;
    use std::sync::Arc;

    use indexmap::IndexSet;
    use serde::Deserialize;
    use tower::ServiceExt;
    use tracing::instrument;
    use tracing::Instrument;

    use super::selection::select_object;
    use super::selection::Selection;
    use super::QueryPlanOptions;
    use crate::error::Error;
    use crate::error::FetchError;
    use crate::graphql::Request;
    use crate::json_ext::Object;
    use crate::json_ext::Path;
    use crate::json_ext::Value;
    use crate::json_ext::ValueExt;
    use crate::services::subgraph_service::SubgraphServiceFactory;
    use crate::*;

    #[derive(Copy, Clone, Debug, PartialEq, Eq, Hash, Deserialize)]
    #[serde(rename_all = "camelCase")]
    pub enum OperationKind {
        Query,
        Mutation,
        Subscription,
    }

    impl Display for OperationKind {
        fn fmt(&self, f: &mut std::fmt::Formatter<'_>) -> std::fmt::Result {
            match self {
                OperationKind::Query => write!(f, "Query"),
                OperationKind::Mutation => write!(f, "Mutation"),
                OperationKind::Subscription => write!(f, "Subscription"),
            }
        }
    }

    impl Default for OperationKind {
        fn default() -> Self {
            OperationKind::Query
        }
    }

    /// A fetch node.
    #[derive(Debug, PartialEq, Deserialize)]
    #[serde(rename_all = "camelCase")]
    pub(crate) struct FetchNode {
        /// The name of the service or subgraph that the fetch is querying.
        service_name: String,

        /// The data that is required for the subgraph fetch.
        #[serde(skip_serializing_if = "Vec::is_empty")]
        #[serde(default)]
        requires: Vec<Selection>,

        /// The variables that are used for the subgraph fetch.
        variable_usages: Vec<String>,

        /// The GraphQL subquery that is used for the fetch.
        operation: String,

        /// The GraphQL subquery operation name.
        operation_name: Option<String>,

        /// The GraphQL operation kind that is used for the fetch.
        operation_kind: OperationKind,
    }

    struct Variables {
        variables: Object,
        paths: HashMap<Path, usize>,
    }

    impl Variables {
        #[instrument(skip_all, level = "debug", name = "make_variables")]
        async fn new(
            requires: &[Selection],
            variable_usages: &[String],
            data: &Value,
            current_dir: &Path,
            request: http_ext::Request<Request>,
            schema: &Schema,
            enable_variable_deduplication: bool,
        ) -> Option<Variables> {
            let body = request.body();
            if !requires.is_empty() {
                let mut variables = Object::with_capacity(1 + variable_usages.len());

                variables.extend(variable_usages.iter().filter_map(|key| {
                    body.variables
                        .get_key_value(key.as_str())
                        .map(|(variable_key, value)| (variable_key.clone(), value.clone()))
                }));

                let mut paths: HashMap<Path, usize> = HashMap::new();
                let (paths, representations) = if enable_variable_deduplication {
                    let mut values: IndexSet<Value> = IndexSet::new();
                    data.select_values_and_paths(current_dir, |path, value| {
                        if let Value::Object(content) = value {
                            if let Ok(Some(value)) = select_object(content, requires, schema) {
                                match values.get_index_of(&value) {
                                    Some(index) => {
                                        paths.insert(path, index);
                                    }
                                    None => {
                                        paths.insert(path, values.len());
                                        values.insert(value);
                                    }
                                }
                            }
                        }
                    });

                    if values.is_empty() {
                        return None;
                    }

                    (paths, Value::Array(Vec::from_iter(values)))
                } else {
                    let mut values: Vec<Value> = Vec::new();
                    data.select_values_and_paths(current_dir, |path, value| {
                        if let Value::Object(content) = value {
                            if let Ok(Some(value)) = select_object(content, requires, schema) {
                                paths.insert(path, values.len());
                                values.push(value);
                            }
                        }
                    });

                    if values.is_empty() {
                        return None;
                    }

                    (paths, Value::Array(Vec::from_iter(values)))
                };
                variables.insert("representations", representations);

                Some(Variables { variables, paths })
            } else {
                Some(Variables {
                    variables: variable_usages
                        .iter()
                        .filter_map(|key| {
                            body.variables
                                .get_key_value(key.as_str())
                                .map(|(variable_key, value)| (variable_key.clone(), value.clone()))
                        })
                        .collect::<Object>(),
                    paths: HashMap::new(),
                })
            }
        }
    }

    impl FetchNode {
        #[allow(clippy::too_many_arguments)]
        pub(crate) async fn fetch_node<'a, SF>(
            &'a self,
            data: &'a Value,
            current_dir: &'a Path,
            context: &'a Context,
            service_factory: &'a Arc<SF>,
            originating_request: http_ext::Request<Request>,
            schema: &'a Schema,
            options: &QueryPlanOptions,
        ) -> Result<(Value, Vec<Error>), FetchError>
        where
            SF: SubgraphServiceFactory,
        {
            let FetchNode {
                operation,
                operation_kind,
                operation_name,
                service_name,
                ..
            } = self;

            let Variables { variables, paths } = match Variables::new(
                &self.requires,
                self.variable_usages.as_ref(),
                data,
                current_dir,
                // Needs the original request here
                originating_request.clone(),
                schema,
                options.enable_variable_deduplication,
            )
            .await
            {
                Some(variables) => variables,
                None => {
                    return Ok((Value::from_path(current_dir, Value::Null), Vec::new()));
                }
            };

            let subgraph_request = SubgraphRequest::builder()
                .originating_request(Arc::new(originating_request))
                .subgraph_request(
                    http_ext::Request::builder()
                        .method(http::Method::POST)
                        .uri(
                            schema
                                .subgraphs()
                                .find_map(|(name, url)| (name == service_name).then(|| url))
                                .unwrap_or_else(|| {
                                    panic!(
                        "schema uri for subgraph '{}' should already have been checked",
                        service_name
                    )
                                })
                                .clone(),
                        )
                        .body(
                            Request::builder()
                                .query(operation)
                                .and_operation_name(operation_name.clone())
                                .variables(variables.clone())
                                .build(),
                        )
                        .build()
                        .expect(
                            "it won't fail because the url is correct and already checked; qed",
                        ),
                )
                .operation_kind(*operation_kind)
                .context(context.clone())
                .build();

            let service = service_factory
                .new_service(service_name)
                .expect("we already checked that the service exists during planning; qed");

            // TODO not sure if we need a RouterReponse here as we don't do anything with it
            let (_parts, response) = http::Response::from(
                service
                    .oneshot(subgraph_request)
                    .instrument(tracing::trace_span!("subfetch_stream"))
                    .await
                    // TODO this is a problem since it restores details about failed service
                    // when errors have been redacted in the include_subgraph_errors module.
                    // Unfortunately, not easy to fix here, because at this point we don't
                    // know if we should be redacting errors for this subgraph...
                    .map_err(|e| FetchError::SubrequestHttpError {
                        service: service_name.to_string(),
                        reason: e.to_string(),
                    })?
                    .response,
            )
            .into_parts();

            super::log::trace_subfetch(service_name, operation, &variables, &response);

            if !response.is_primary() {
                return Err(FetchError::SubrequestUnexpectedPatchResponse {
                    service: service_name.to_owned(),
                });
            }

            // fix error path and erase subgraph error messages (we cannot expose subgraph information
            // to the client)
            let errors = response
                .errors
                .into_iter()
                .map(|error| Error {
                    locations: error.locations,
                    path: error.path.map(|path| current_dir.join(path)),
                    message: error.message,
                    extensions: error.extensions,
                })
                .collect();

            self.response_at_path(current_dir, paths, response.data.unwrap_or_default())
                .map(|value| (value, errors))
        }

        #[instrument(skip_all, level = "debug", name = "response_insert")]
        fn response_at_path<'a>(
            &'a self,
            current_dir: &'a Path,
            paths: HashMap<Path, usize>,
            data: Value,
        ) -> Result<Value, FetchError> {
            if !self.requires.is_empty() {
                // we have to nest conditions and do early returns here
                // because we need to take ownership of the inner value
                if let Value::Object(mut map) = data {
                    if let Some(entities) = map.remove("_entities") {
                        tracing::trace!("received entities: {:?}", &entities);

                        if let Value::Array(array) = entities {
                            let mut value = Value::default();
                            for (path, entity_idx) in paths {
                                value.insert(
                                    &path,
                                    array
                                        .get(entity_idx)
                                        .ok_or_else(|| FetchError::ExecutionInvalidContent {
                                            reason: "Received invalid content for key `_entities`!"
                                                .to_string(),
                                        })?
                                        .clone(),
                                )?;
                            }
                            return Ok(value);
                        } else {
                            return Err(FetchError::ExecutionInvalidContent {
                                reason: "Received invalid type for key `_entities`!".to_string(),
                            });
                        }
                    }
                }

                Err(FetchError::ExecutionInvalidContent {
                    reason: "Missing key `_entities`!".to_string(),
                })
            } else {
                Ok(Value::from_path(current_dir, data))
            }
        }

        #[cfg(test)]
        pub(crate) fn service_name(&self) -> &str {
            &self.service_name
        }

        pub(crate) fn operation_kind(&self) -> &OperationKind {
            &self.operation_kind
        }
    }
}

/// A flatten node.
#[derive(Debug, PartialEq, Deserialize)]
#[serde(rename_all = "camelCase")]
pub(crate) struct FlattenNode {
    /// The path when result should be merged.
    path: Path,

    /// The child execution plan.
    node: Box<PlanNode>,
}

// The code resides in a separate submodule to allow writing a log filter activating it
// separately from the query planner logs, as follows:
// `router -s supergraph.graphql --log info,crate::query_planner::log=trace`
mod log {
    use serde_json_bytes::ByteString;
    use serde_json_bytes::Map;
    use serde_json_bytes::Value;

    use crate::query_planner::PlanNode;

    pub(crate) fn trace_query_plan(plan: &PlanNode) {
        tracing::trace!("query plan\n{:?}", plan);
    }

    pub(crate) fn trace_subfetch(
        service_name: &str,
        operation: &str,
        variables: &Map<ByteString, Value>,
        response: &crate::graphql::Response,
    ) {
        tracing::trace!(
            "subgraph fetch to {}: operation = '{}', variables = {:?}, response:\n{}",
            service_name,
            operation,
            variables,
            serde_json::to_string_pretty(&response).unwrap()
        );
    }
}

#[cfg(test)]
mod tests {
    use std::collections::HashMap;
    use std::str::FromStr;
    use std::sync::atomic::AtomicBool;
    use std::sync::atomic::Ordering;
    use std::sync::Arc;

    use http::Method;
    use tower::ServiceBuilder;
    use tower::ServiceExt;

    use super::*;
    use crate::plugin::test::MockSubgraphFactory;
    macro_rules! test_query_plan {
        () => {
            include_str!("testdata/query_plan.json")
        };
    }

    macro_rules! test_schema {
        () => {
            include_str!("testdata/schema.graphql")
        };
    }

    #[test]
    fn query_plan_from_json() {
        let query_plan: PlanNode = serde_json::from_str(test_query_plan!()).unwrap();
        insta::assert_debug_snapshot!(query_plan);
    }

    #[test]
    fn service_usage() {
        assert_eq!(
            serde_json::from_str::<PlanNode>(test_query_plan!())
                .unwrap()
                .service_usage()
                .collect::<Vec<_>>(),
            vec!["product", "books", "product", "books", "product"]
        );
    }

    /// This test panics in the product subgraph. HOWEVER, this does not result in a panic in the
    /// test, since the buffer() functionality in the tower stack "loses" the panic and we end up
    /// with a closed service.
    ///
    /// See: https://github.com/tower-rs/tower/issues/455
    ///
    /// The query planner reports the failed subgraph fetch as an error with a reason of "service
    /// closed", which is what this test expects.
    #[tokio::test]
    async fn mock_subgraph_service_withf_panics_should_be_reported_as_service_closed() {
        let query_plan: QueryPlan = QueryPlan {
            root: serde_json::from_str(test_query_plan!()).unwrap(),
            options: QueryPlanOptions::default(),
            usage_reporting: UsageReporting {
                stats_report_key: "this is a test report key".to_string(),
                referenced_fields_by_type: Default::default(),
            },
        };

        let mut mock_products_service = plugin::test::MockSubgraphService::new();
        mock_products_service.expect_call().times(1).withf(|_| {
            panic!("this panic should be propagated to the test harness");
        });

<<<<<<< HEAD
        let (sender, mut receiver) = futures::channel::mpsc::channel(10);
        let sf = Arc::new(MockSubgraphFactory {
            subgraphs: HashMap::from([(
                "product".into(),
                ServiceBuilder::new()
                    .buffer(1)
                    .service(mock_products_service.build().boxed()),
            )]),
            plugins: Default::default(),
        });
=======
        let (sender, _) = futures::channel::mpsc::channel(10);
>>>>>>> 6e3a84fb

        let result = query_plan
            .execute(
                &Context::new(),
                &sf,
                http_ext::Request::fake_builder()
                    .headers(Default::default())
                    .body(Default::default())
                    .build()
                    .expect("fake builds should always work; qed"),
                &Schema::from_str(test_schema!()).unwrap(),
                sender,
            )
            .await;
        assert_eq!(result.errors.len(), 1);
        let reason: String = serde_json_bytes::from_value(
            result.errors[0].extensions.get("reason").unwrap().clone(),
        )
        .unwrap();
        assert_eq!(reason, "service closed".to_string());
    }

    #[tokio::test]
    async fn fetch_includes_operation_name() {
        let query_plan: QueryPlan = QueryPlan {
            root: serde_json::from_str(test_query_plan!()).unwrap(),
            usage_reporting: UsageReporting {
                stats_report_key: "this is a test report key".to_string(),
                referenced_fields_by_type: Default::default(),
            },
            options: QueryPlanOptions::default(),
        };

        let succeeded: Arc<AtomicBool> = Default::default();
        let inner_succeeded = Arc::clone(&succeeded);

        let mut mock_products_service = plugin::test::MockSubgraphService::new();
        mock_products_service
            .expect_call()
            .times(1)
            .withf(move |request| {
                let matches = request.subgraph_request.body().operation_name
                    == Some("topProducts_product_0".into());
                inner_succeeded.store(matches, Ordering::SeqCst);
                matches
            })
            .returning(|_| Ok(SubgraphResponse::fake_builder().build()));

        let (sender, _) = futures::channel::mpsc::channel(10);

<<<<<<< HEAD
        let sf = Arc::new(MockSubgraphFactory {
            subgraphs: HashMap::from([(
                "product".into(),
                ServiceBuilder::new()
                    .buffer(1)
                    .service(mock_products_service.build().boxed()),
            )]),
            plugins: Default::default(),
        });

        query_plan
=======
        let _response = query_plan
>>>>>>> 6e3a84fb
            .execute(
                &Context::new(),
                &sf,
                http_ext::Request::fake_builder()
                    .headers(Default::default())
                    .body(Default::default())
                    .build()
                    .expect("fake builds should always work; qed"),
                &Schema::from_str(test_schema!()).unwrap(),
                sender,
            )
            .await;

        assert!(succeeded.load(Ordering::SeqCst), "incorrect operation name");
    }

    #[tokio::test]
    async fn fetch_makes_post_requests() {
        let query_plan: QueryPlan = QueryPlan {
            root: serde_json::from_str(test_query_plan!()).unwrap(),
            usage_reporting: UsageReporting {
                stats_report_key: "this is a test report key".to_string(),
                referenced_fields_by_type: Default::default(),
            },
            options: QueryPlanOptions::default(),
        };

        let succeeded: Arc<AtomicBool> = Default::default();
        let inner_succeeded = Arc::clone(&succeeded);

        let mut mock_products_service = plugin::test::MockSubgraphService::new();
        mock_products_service
            .expect_call()
            .times(1)
            .withf(move |request| {
                let matches = request.subgraph_request.method() == Method::POST;
                inner_succeeded.store(matches, Ordering::SeqCst);
                matches
            })
            .returning(|_| Ok(SubgraphResponse::fake_builder().build()));
        let (sender, _) = futures::channel::mpsc::channel(10);

<<<<<<< HEAD
        let sf = Arc::new(MockSubgraphFactory {
            subgraphs: HashMap::from([(
                "product".into(),
                ServiceBuilder::new()
                    .buffer(1)
                    .service(mock_products_service.build().boxed()),
            )]),
            plugins: Default::default(),
        });

        query_plan
=======
        let _response = query_plan
>>>>>>> 6e3a84fb
            .execute(
                &Context::new(),
                &sf,
                http_ext::Request::fake_builder()
                    .headers(Default::default())
                    .body(Default::default())
                    .build()
                    .expect("fake builds should always work; qed"),
                &Schema::from_str(test_schema!()).unwrap(),
                sender,
            )
            .await;

        assert!(
            succeeded.load(Ordering::SeqCst),
            "subgraph requests must be http post"
        );
    }
}<|MERGE_RESOLUTION|>--- conflicted
+++ resolved
@@ -105,15 +105,12 @@
         service_factory: &'a Arc<SF>,
         originating_request: http_ext::Request<Request>,
         schema: &'a Schema,
-<<<<<<< HEAD
-        mut sender: futures::channel::mpsc::Sender<Response>,
-    ) where
+
+        _sender: futures::channel::mpsc::Sender<Response>,
+    ) -> Response
+    where
         SF: SubgraphServiceFactory,
     {
-=======
-        _sender: futures::channel::mpsc::Sender<Response>,
-    ) -> Response {
->>>>>>> 6e3a84fb
         let root = Path::empty();
 
         log::trace_query_plan(&self.root);
@@ -724,8 +721,7 @@
             panic!("this panic should be propagated to the test harness");
         });
 
-<<<<<<< HEAD
-        let (sender, mut receiver) = futures::channel::mpsc::channel(10);
+        let (sender, _) = futures::channel::mpsc::channel(10);
         let sf = Arc::new(MockSubgraphFactory {
             subgraphs: HashMap::from([(
                 "product".into(),
@@ -735,9 +731,6 @@
             )]),
             plugins: Default::default(),
         });
-=======
-        let (sender, _) = futures::channel::mpsc::channel(10);
->>>>>>> 6e3a84fb
 
         let result = query_plan
             .execute(
@@ -788,7 +781,6 @@
 
         let (sender, _) = futures::channel::mpsc::channel(10);
 
-<<<<<<< HEAD
         let sf = Arc::new(MockSubgraphFactory {
             subgraphs: HashMap::from([(
                 "product".into(),
@@ -799,10 +791,7 @@
             plugins: Default::default(),
         });
 
-        query_plan
-=======
         let _response = query_plan
->>>>>>> 6e3a84fb
             .execute(
                 &Context::new(),
                 &sf,
@@ -845,7 +834,6 @@
             .returning(|_| Ok(SubgraphResponse::fake_builder().build()));
         let (sender, _) = futures::channel::mpsc::channel(10);
 
-<<<<<<< HEAD
         let sf = Arc::new(MockSubgraphFactory {
             subgraphs: HashMap::from([(
                 "product".into(),
@@ -856,10 +844,7 @@
             plugins: Default::default(),
         });
 
-        query_plan
-=======
         let _response = query_plan
->>>>>>> 6e3a84fb
             .execute(
                 &Context::new(),
                 &sf,
