--- conflicted
+++ resolved
@@ -33,13 +33,9 @@
 serde_json_bytes = { version = "0.2.0", features = ["preserve_order"]}
 static_assertions = "1.1.0"
 thiserror = "1.0.30"
-<<<<<<< HEAD
-tokio = { version = "1.16.0", features = ["rt", "sync"] }
+tokio = { version = "1.16.1", features = ["rt", "sync"] }
 tower = { version="0.4.11", features = ["util", "buffer"] }
 tower-service = "0.3.1"
-=======
-tokio = { version = "1.16.1", features = ["rt"] }
->>>>>>> 948dbc6a
 tracing = "0.1.29"
 tracing-futures = "0.2.5"
 typed-builder = "0.9.1"
