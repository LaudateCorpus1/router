mod caching_query_planner;
mod router_bridge_query_planner;
mod selection;

use crate::prelude::graphql::*;
pub use caching_query_planner::*;
use futures::prelude::*;
pub use router_bridge_query_planner::*;
use serde::Deserialize;
use std::collections::HashSet;
use std::sync::Arc;
use tracing::Instrument;

/// Query planning options.
#[derive(Clone, Eq, Hash, PartialEq, Debug, Default)]
pub struct QueryPlanOptions {}

#[derive(Debug)]
pub struct QueryPlan {
    root: PlanNode,
}

/// Query plans are composed of a set of nodes.
#[derive(Debug, PartialEq, Deserialize)]
#[serde(rename_all = "PascalCase", tag = "kind")]
pub(crate) enum PlanNode {
    /// These nodes must be executed in order.
    Sequence {
        /// The plan nodes that make up the sequence execution.
        nodes: Vec<PlanNode>,
    },

    /// These nodes may be executed in parallel.
    Parallel {
        /// The plan nodes that make up the parallel execution.
        nodes: Vec<PlanNode>,
    },

    /// Fetch some data from a subgraph.
    Fetch(fetch::FetchNode),

    /// Merge the current resultset with the response.
    Flatten(FlattenNode),
}

impl QueryPlan {
    /// Validate the entire request for variables and services used.
<<<<<<< HEAD
    #[tracing::instrument(skip_all, name = "validation", level = "debug")]
    pub fn validate_request(
        &self,
        service_registry: Arc<dyn ServiceRegistry>,
    ) -> Result<(), Response> {
=======
    #[tracing::instrument(skip_all, name = "validate", level = "debug")]
    pub fn validate(&self, service_registry: Arc<dyn ServiceRegistry>) -> Result<(), Response> {
>>>>>>> dbb3e197
        let mut early_errors = Vec::new();
        for err in self
            .root
            .validate_services_against_plan(Arc::clone(&service_registry))
        {
            early_errors.push(err.to_graphql_error(None));
        }

        if !early_errors.is_empty() {
            Err(Response::builder().errors(early_errors).build())
        } else {
            Ok(())
        }
    }

    /// Execute the plan and return a [`Response`].
    pub async fn execute<'a>(
        &'a self,
        request: &'a Request,
        service_registry: &'a dyn ServiceRegistry,
        schema: &'a Schema,
    ) -> Response {
        let root = Path::empty();

        let (value, errors) = self
            .root
            .execute_recursively(&root, request, service_registry, schema, &Value::default())
            .await;

        Response::builder().data(value).errors(errors).build()
    }
}

impl PlanNode {
    fn execute_recursively<'a>(
        &'a self,
        current_dir: &'a Path,
        request: &'a Request,
        service_registry: &'a dyn ServiceRegistry,
        schema: &'a Schema,
        parent_value: &'a Value,
    ) -> future::BoxFuture<(Value, Vec<Error>)> {
        Box::pin(async move {
            tracing::trace!("Executing plan:\n{:#?}", self);
            let mut value;
            let mut errors = Vec::new();

            match self {
                PlanNode::Sequence { nodes } => {
                    value = parent_value.clone();
                    for node in nodes {
                        let (v, err) = node
                            .execute_recursively(
                                current_dir,
                                request,
                                service_registry,
                                schema,
                                &value,
                            )
                            .instrument(tracing::info_span!("sequence"))
                            .await;
                        value.deep_merge(v);
                        errors.extend(err.into_iter());
                    }
                }
                PlanNode::Parallel { nodes } => {
                    value = Value::default();
                    async {
                        {
                            let mut stream: stream::FuturesUnordered<_> = nodes
                                .iter()
                                .map(|plan| {
                                    plan.execute_recursively(
                                        current_dir,
                                        request,
                                        service_registry,
                                        schema,
                                        parent_value,
                                    )
                                })
                                .collect();

                            while let Some((v, err)) = stream.next().await {
                                value.deep_merge(v);
                                errors.extend(err.into_iter());
                            }
                        }
                    }
                    .instrument(tracing::info_span!("parallel"))
                    .await;
                }
                PlanNode::Flatten(FlattenNode { path, node }) => {
                    let (v, err) = node
                        .execute_recursively(
                            // this is the only command that actually changes the "current dir"
                            &current_dir.join(path),
                            request,
                            service_registry,
                            schema,
                            parent_value,
                        )
                        .instrument(tracing::trace_span!("flatten"))
                        .await;

                    value = v;
                    errors.extend(err.into_iter());
                }
                PlanNode::Fetch(fetch_node) => {
                    match fetch_node
                        .fetch_node(parent_value, current_dir, request, service_registry, schema)
                        .instrument(tracing::info_span!("fetch"))
                        .await
                    {
                        Ok(v) => value = v,
                        Err(err) => {
                            failfast_error!("Fetch error: {}", err);
                            errors.push(err.to_graphql_error(Some(current_dir.to_owned())));
                            value = Value::default();
                        }
                    }
                }
            }

            (value, errors)
        })
    }

    /// Retrieves all the services used across all plan nodes.
    ///
    /// Note that duplicates are not filtered.
    fn service_usage<'a>(&'a self) -> Box<dyn Iterator<Item = &'a str> + 'a> {
        match self {
            Self::Sequence { nodes } | Self::Parallel { nodes } => {
                Box::new(nodes.iter().flat_map(|x| x.service_usage()))
            }
            Self::Fetch(fetch) => Box::new(Some(fetch.service_name()).into_iter()),
            Self::Flatten(flatten) => flatten.node.service_usage(),
        }
    }

    /// Recursively validate a query plan node making sure that all services are known before we go
    /// for execution.
    ///
    /// This simplifies processing later as we can always guarantee that services are configured for
    /// the plan.
    ///
    /// # Arguments
    ///
    ///  *   `plan`: The root query plan node to validate.
    fn validate_services_against_plan(
        &self,
        service_registry: Arc<dyn ServiceRegistry>,
    ) -> Vec<FetchError> {
        self.service_usage()
            .filter(|service| !service_registry.has(service))
            .collect::<HashSet<_>>()
            .into_iter()
            .map(|service| FetchError::ValidationUnknownServiceError {
                service: service.to_string(),
            })
            .collect::<Vec<_>>()
    }
}

mod fetch {
    use std::sync::Arc;

    use super::selection::{select_object, Selection};
    use serde::Deserialize;
    use tracing::{instrument, Instrument};

    use crate::prelude::graphql::*;

    /// A fetch node.
    #[derive(Debug, PartialEq, Deserialize)]
    #[serde(rename_all = "camelCase")]
    pub(crate) struct FetchNode {
        /// The name of the service or subgraph that the fetch is querying.
        service_name: String,

        /// The data that is required for the subgraph fetch.
        #[serde(skip_serializing_if = "Vec::is_empty")]
        #[serde(default)]
        requires: Vec<Selection>,

        /// The variables that are used for the subgraph fetch.
        variable_usages: Vec<String>,

        /// The GraphQL subquery that is used for the fetch.
        operation: String,
    }

    struct Variables {
        variables: Object,
        paths: Vec<Path>,
    }

    impl Variables {
        #[instrument(skip_all, level = "debug", name = "make_variables")]
        fn new(
            requires: &[Selection],
            variable_usages: &[String],
            data: &Value,
            current_dir: &Path,
            request: &Request,
            schema: &Schema,
        ) -> Result<Variables, FetchError> {
            if !requires.is_empty() {
                let mut variables = Object::with_capacity(1 + variable_usages.len());
                variables.extend(variable_usages.iter().filter_map(|key| {
                    request
                        .variables
                        .get(key)
                        .map(|value| (key.clone(), value.clone()))
                }));

                let mut paths = Vec::new();
                let mut values = Vec::new();
                data.select_values_and_paths(current_dir, |_path, value| {
                    paths.push(_path);
                    values.push(value)
                })?;

                let representations = Value::Array(
                    values
                        .into_iter()
                        .flat_map(|value| match value {
                            Value::Object(content) => {
                                select_object(content, requires, schema).transpose()
                            }
                            _ => Some(Err(FetchError::ExecutionInvalidContent {
                                reason: "not an object".to_string(),
                            })),
                        })
                        .collect::<Result<Vec<_>, _>>()?,
                );
                variables.insert("representations".into(), representations);

                Ok(Variables { variables, paths })
            } else {
                Ok(Variables {
                    variables: variable_usages
                        .iter()
                        .filter_map(|key| {
                            request
                                .variables
                                .get(key)
                                .map(|value| (key.clone(), value.clone()))
                        })
                        .collect::<Object>(),
                    paths: Vec::new(),
                })
            }
        }
    }

    impl FetchNode {
        pub(crate) async fn fetch_node<'a>(
            &'a self,
            data: &'a Value,
            current_dir: &'a Path,
            request: &'a Request,
            service_registry: &'a dyn ServiceRegistry,
            schema: &'a Schema,
        ) -> Result<Value, FetchError> {
            let FetchNode {
                operation,
                service_name,
                ..
            } = self;

            let query_span = tracing::info_span!("subfetch", service = service_name.as_str());

            let Variables { variables, paths } = query_span.in_scope(|| {
                Variables::new(
                    &self.requires,
                    self.variable_usages.as_ref(),
                    data,
                    current_dir,
                    request,
                    schema,
                )
            })?;

            let fetcher = service_registry
                .get(service_name)
                .expect("we already checked that the service exists during planning; qed");

            let response = fetcher
                .stream(
                    Request::builder()
                        .query(operation)
                        .variables(Arc::new(variables))
                        .build(),
                )
                .instrument(tracing::info_span!(parent: &query_span, "subfetch_stream"))
                .await?;

            query_span.in_scope(|| {
                if !response.is_primary() {
                    return Err(FetchError::SubrequestUnexpectedPatchResponse {
                        service: service_name.to_owned(),
                    });
                }

                self.response_at_path(current_dir, paths, response)
            })
        }

        #[instrument(skip_all, level = "debug", name = "response_insert")]
        fn response_at_path<'a>(
            &'a self,
            current_dir: &'a Path,
            paths: Vec<Path>,
            subgraph_response: Response,
        ) -> Result<Value, FetchError> {
            let Response { data, .. } = subgraph_response;

            if !self.requires.is_empty() {
                // we have to nest conditions and do early returns here
                // because we need to take ownership of the inner value
                if let Value::Object(mut map) = data {
                    if let Some(entities) = map.remove("_entities") {
                        tracing::trace!("Received entities: {:?}", &entities);

                        if let Value::Array(array) = entities {
                            let mut value = Value::default();

                            for (entity, path) in array.into_iter().zip(paths.into_iter()) {
                                value.insert(&path, entity)?;
                            }
                            return Ok(value);
                        } else {
                            return Err(FetchError::ExecutionInvalidContent {
                                reason: "Received invalid type for key `_entities`!".to_string(),
                            });
                        }
                    }
                }

                Err(FetchError::ExecutionInvalidContent {
                    reason: "Missing key `_entities`!".to_string(),
                })
            } else {
                Ok(Value::from_path(current_dir, data))
            }
        }

        pub(crate) fn service_name(&self) -> &str {
            &self.service_name
        }
    }
}

/// A flatten node.
#[derive(Debug, PartialEq, Deserialize)]
#[serde(rename_all = "camelCase")]
pub(crate) struct FlattenNode {
    /// The path when result should be merged.
    path: Path,

    /// The child execution plan.
    node: Box<PlanNode>,
}

#[cfg(test)]
mod tests {
    use super::*;

    macro_rules! test_query_plan {
        () => {
            include_str!("testdata/query_plan.json")
        };
    }

    #[test]
    fn query_plan_from_json() {
        let query_plan: PlanNode = serde_json::from_str(test_query_plan!()).unwrap();
        insta::assert_debug_snapshot!(query_plan);
    }

    #[test]
    fn service_usage() {
        assert_eq!(
            serde_json::from_str::<PlanNode>(test_query_plan!())
                .unwrap()
                .service_usage()
                .collect::<Vec<_>>(),
            vec!["product", "books", "product", "books", "product"]
        );
    }
}<|MERGE_RESOLUTION|>--- conflicted
+++ resolved
@@ -45,16 +45,8 @@
 
 impl QueryPlan {
     /// Validate the entire request for variables and services used.
-<<<<<<< HEAD
-    #[tracing::instrument(skip_all, name = "validation", level = "debug")]
-    pub fn validate_request(
-        &self,
-        service_registry: Arc<dyn ServiceRegistry>,
-    ) -> Result<(), Response> {
-=======
     #[tracing::instrument(skip_all, name = "validate", level = "debug")]
     pub fn validate(&self, service_registry: Arc<dyn ServiceRegistry>) -> Result<(), Response> {
->>>>>>> dbb3e197
         let mut early_errors = Vec::new();
         for err in self
             .root
