mod caching_query_planner;
mod router_bridge_query_planner;
mod selection;

use crate::prelude::graphql::*;
pub use caching_query_planner::*;
use futures::prelude::*;
pub use router_bridge_query_planner::*;
use serde::Deserialize;
use std::collections::HashSet;
use std::sync::Arc;
use tracing::Instrument;

/// Query planning options.
#[derive(Clone, Eq, Hash, PartialEq, Debug, Default)]
pub struct QueryPlanOptions {}

#[derive(Debug)]
pub struct QueryPlan {
    root: PlanNode,
}

/// Query plans are composed of a set of nodes.
#[derive(Debug, PartialEq, Deserialize)]
#[serde(rename_all = "PascalCase", tag = "kind")]
pub(crate) enum PlanNode {
    /// These nodes must be executed in order.
    Sequence {
        /// The plan nodes that make up the sequence execution.
        nodes: Vec<PlanNode>,
    },

    /// These nodes may be executed in parallel.
    Parallel {
        /// The plan nodes that make up the parallel execution.
        nodes: Vec<PlanNode>,
    },

    /// Fetch some data from a subgraph.
    Fetch(fetch::FetchNode),

    /// Merge the current resultset with the response.
    Flatten(FlattenNode),
}

impl QueryPlan {
    /// Validate the entire request for variables and services used.
<<<<<<< HEAD
    #[tracing::instrument(skip_all, name = "validation", level = "debug")]
=======
    #[tracing::instrument(name = "validation", level = "debug", skip_all)]
>>>>>>> 976d569a
    pub fn validate_request(
        &self,
        service_registry: Arc<dyn ServiceRegistry>,
    ) -> Result<(), Response> {
        let mut early_errors = Vec::new();
        for err in self
            .root
            .validate_services_against_plan(Arc::clone(&service_registry))
        {
            early_errors.push(err.to_graphql_error(None));
        }

        if !early_errors.is_empty() {
            Err(Response::builder().errors(early_errors).build())
        } else {
            Ok(())
        }
    }

    /// Execute the plan and return a [`Response`].
    pub async fn execute<'a>(
        &'a self,
        request: &'a Request,
        service_registry: &'a dyn ServiceRegistry,
        schema: &'a Schema,
    ) -> Response {
        let root = Path::empty();

        let (value, errors) = self
            .root
            .execute_recursively(&root, request, service_registry, schema, &Value::default())
            .await;

        Response::builder().data(value).errors(errors).build()
    }
}

impl PlanNode {
    fn execute_recursively<'a>(
        &'a self,
        current_dir: &'a Path,
        request: &'a Request,
        service_registry: &'a dyn ServiceRegistry,
        schema: &'a Schema,
        parent_value: &'a Value,
    ) -> future::BoxFuture<(Value, Vec<Error>)> {
        Box::pin(async move {
            tracing::trace!("Executing plan:\n{:#?}", self);
            let mut value;
            let mut errors = Vec::new();

            match self {
                PlanNode::Sequence { nodes } => {
                    value = parent_value.clone();
                    for node in nodes {
                        let (v, err) = node
                            .execute_recursively(
                                current_dir,
                                request,
                                service_registry,
                                schema,
                                &value,
                            )
                            .instrument(tracing::info_span!("sequence"))
                            .await;
                        value.deep_merge(v);
                        errors.extend(err.into_iter());
                    }
                }
                PlanNode::Parallel { nodes } => {
                    value = Value::default();
                    async {
                        {
                            let mut stream: stream::FuturesUnordered<_> = nodes
                                .iter()
                                .map(|plan| {
                                    plan.execute_recursively(
                                        current_dir,
                                        request,
                                        service_registry,
                                        schema,
                                        parent_value,
                                    )
                                })
                                .collect();

                            while let Some((v, err)) = stream.next().await {
                                value.deep_merge(v);
                                errors.extend(err.into_iter());
                            }
                        }
                    }
                    .instrument(tracing::info_span!("parallel"))
                    .await;
                }
                PlanNode::Flatten(FlattenNode { path, node }) => {
                    let (v, err) = node
                        .execute_recursively(
                            // this is the only command that actually changes the "current dir"
                            &current_dir.join(path),
                            request,
                            service_registry,
                            schema,
                            parent_value,
                        )
                        .instrument(tracing::trace_span!("flatten"))
                        .await;

                    value = v;
                    errors.extend(err.into_iter());
                }
                PlanNode::Fetch(fetch_node) => {
                    match fetch_node
                        .fetch_node(parent_value, current_dir, request, service_registry, schema)
                        .instrument(tracing::info_span!("fetch"))
                        .await
                    {
                        Ok(v) => value = v,
                        Err(err) => {
                            failfast_error!("Fetch error: {}", err);
                            errors.push(err.to_graphql_error(Some(current_dir.to_owned())));
                            value = Value::default();
                        }
                    }
                }
            }

            (value, errors)
        })
    }

    /// Retrieves all the services used across all plan nodes.
    ///
    /// Note that duplicates are not filtered.
    fn service_usage<'a>(&'a self) -> Box<dyn Iterator<Item = &'a str> + 'a> {
        match self {
            Self::Sequence { nodes } | Self::Parallel { nodes } => {
                Box::new(nodes.iter().flat_map(|x| x.service_usage()))
            }
            Self::Fetch(fetch) => Box::new(Some(fetch.service_name()).into_iter()),
            Self::Flatten(flatten) => flatten.node.service_usage(),
        }
    }

    /// Recursively validate a query plan node making sure that all services are known before we go
    /// for execution.
    ///
    /// This simplifies processing later as we can always guarantee that services are configured for
    /// the plan.
    ///
    /// # Arguments
    ///
    ///  *   `plan`: The root query plan node to validate.
    fn validate_services_against_plan(
        &self,
        service_registry: Arc<dyn ServiceRegistry>,
    ) -> Vec<FetchError> {
        self.service_usage()
            .filter(|service| !service_registry.has(service))
            .collect::<HashSet<_>>()
            .into_iter()
            .map(|service| FetchError::ValidationUnknownServiceError {
                service: service.to_string(),
            })
            .collect::<Vec<_>>()
    }
}

mod fetch {
    use std::sync::Arc;

    use super::selection::{select_object, Selection};
    use futures::prelude::*;
    use serde::Deserialize;
    use tracing::{instrument, Instrument};

    use crate::prelude::graphql::*;

    /// A fetch node.
    #[derive(Debug, PartialEq, Deserialize)]
    #[serde(rename_all = "camelCase")]
    pub(crate) struct FetchNode {
        /// The name of the service or subgraph that the fetch is querying.
        service_name: String,

        /// The data that is required for the subgraph fetch.
        #[serde(skip_serializing_if = "Vec::is_empty")]
        #[serde(default)]
        requires: Vec<Selection>,

        /// The variables that are used for the subgraph fetch.
        variable_usages: Vec<String>,

        /// The GraphQL subquery that is used for the fetch.
        operation: String,
    }

    struct Variables {
        variables: Object,
        paths: Vec<Path>,
    }

    impl Variables {
        #[instrument(level = "debug", name = "make_variables", skip_all)]
        fn new(
            requires: &[Selection],
            variable_usages: &[String],
            data: &Value,
            current_dir: &Path,
            request: &Request,
            schema: &Schema,
        ) -> Result<Variables, FetchError> {
            if !requires.is_empty() {
                let mut variables = Object::with_capacity(1 + variable_usages.len());
                variables.extend(variable_usages.iter().filter_map(|key| {
                    request
                        .variables
                        .get(key)
                        .map(|value| (key.clone(), value.clone()))
                }));

                let mut paths = Vec::new();
                let mut values = Vec::new();
                data.select_values_and_paths(current_dir, |_path, value| {
                    paths.push(_path);
                    values.push(value)
                })?;

                let representations = Value::Array(
                    values
                        .into_iter()
                        .flat_map(|value| match value {
                            Value::Object(content) => {
                                select_object(content, requires, schema).transpose()
                            }
                            _ => Some(Err(FetchError::ExecutionInvalidContent {
                                reason: "not an object".to_string(),
                            })),
                        })
                        .collect::<Result<Vec<_>, _>>()?,
                );
                variables.insert("representations".into(), representations);

                Ok(Variables { variables, paths })
            } else {
                Ok(Variables {
                    variables: variable_usages
                        .iter()
                        .filter_map(|key| {
                            request
                                .variables
                                .get(key)
                                .map(|value| (key.clone(), value.clone()))
                        })
                        .collect::<Object>(),
                    paths: Vec::new(),
                })
            }
        }
    }

    impl FetchNode {
        pub(crate) async fn fetch_node<'a>(
            &'a self,
            data: &'a Value,
            current_dir: &'a Path,
            request: &'a Request,
            service_registry: &'a dyn ServiceRegistry,
            schema: &'a Schema,
        ) -> Result<Value, FetchError> {
            let FetchNode {
                operation,
                service_name,
                ..
            } = self;

            let query_span = tracing::info_span!("subfetch", service = service_name.as_str());

            let Variables { variables, paths } = Variables::new(
                &self.requires,
                self.variable_usages.as_ref(),
                data,
                current_dir,
                request,
                schema,
            )?;

            let fetcher = service_registry
                .get(service_name)
                .expect("we already checked that the service exists during planning; qed");

            let (res, _tail) = fetcher
                .stream(
                    Request::builder()
                        .query(operation)
                        .variables(Arc::new(variables))
                        .build(),
                )
                .await
                .into_future()
                .instrument(query_span)
                .await;

            let subgraph_response = match res {
                Some(response) if !response.is_primary() => {
                    return Err(FetchError::SubrequestUnexpectedPatchResponse {
                        service: service_name.to_owned(),
                    });
                }
                Some(subgraph_response) => subgraph_response,
                None => {
                    return Err(FetchError::SubrequestNoResponse {
                        service: service_name.to_string(),
                    })
                }
            };

            self.response_at_path(current_dir, paths, subgraph_response)
        }

        #[instrument(level = "debug", name = "response_insert", skip_all)]
        fn response_at_path<'a>(
            &'a self,
            current_dir: &'a Path,
            paths: Vec<Path>,
            subgraph_response: Response,
        ) -> Result<Value, FetchError> {
            let Response { data, .. } = subgraph_response;

            if !self.requires.is_empty() {
                // we have to nest conditions and do early returns here
                // because we need to take ownership of the inner value
                if let Value::Object(mut map) = data {
                    if let Some(entities) = map.remove("_entities") {
                        tracing::trace!("Received entities: {:?}", &entities);

                        if let Value::Array(array) = entities {
                            let mut value = Value::default();

                            for (entity, path) in array.into_iter().zip(paths.into_iter()) {
                                value.insert(&path, entity)?;
                            }
                            return Ok(value);
                        } else {
                            return Err(FetchError::ExecutionInvalidContent {
                                reason: "Received invalid type for key `_entities`!".to_string(),
                            });
                        }
                    }
                }

                Err(FetchError::ExecutionInvalidContent {
                    reason: "Missing key `_entities`!".to_string(),
                })
            } else {
                Ok(Value::from_path(current_dir, data))
            }
        }

        pub(crate) fn service_name(&self) -> &str {
            &self.service_name
        }
    }
}

/// A flatten node.
#[derive(Debug, PartialEq, Deserialize)]
#[serde(rename_all = "camelCase")]
pub(crate) struct FlattenNode {
    /// The path when result should be merged.
    path: Path,

    /// The child execution plan.
    node: Box<PlanNode>,
}

#[cfg(test)]
mod tests {
    use super::*;

    macro_rules! test_query_plan {
        () => {
            include_str!("testdata/query_plan.json")
        };
    }

    #[test]
    fn query_plan_from_json() {
        let query_plan: PlanNode = serde_json::from_str(test_query_plan!()).unwrap();
        insta::assert_debug_snapshot!(query_plan);
    }

    #[test]
    fn service_usage() {
        assert_eq!(
            serde_json::from_str::<PlanNode>(test_query_plan!())
                .unwrap()
                .service_usage()
                .collect::<Vec<_>>(),
            vec!["product", "books", "product", "books", "product"]
        );
    }
}<|MERGE_RESOLUTION|>--- conflicted
+++ resolved
@@ -45,11 +45,7 @@
 
 impl QueryPlan {
     /// Validate the entire request for variables and services used.
-<<<<<<< HEAD
     #[tracing::instrument(skip_all, name = "validation", level = "debug")]
-=======
-    #[tracing::instrument(name = "validation", level = "debug", skip_all)]
->>>>>>> 976d569a
     pub fn validate_request(
         &self,
         service_registry: Arc<dyn ServiceRegistry>,
@@ -253,7 +249,7 @@
     }
 
     impl Variables {
-        #[instrument(level = "debug", name = "make_variables", skip_all)]
+        #[instrument(skip_all, level = "debug", name = "make_variables")]
         fn new(
             requires: &[Selection],
             variable_usages: &[String],
@@ -370,7 +366,7 @@
             self.response_at_path(current_dir, paths, subgraph_response)
         }
 
-        #[instrument(level = "debug", name = "response_insert", skip_all)]
+        #[instrument(skip_all, level = "debug", name = "response_insert")]
         fn response_at_path<'a>(
             &'a self,
             current_dir: &'a Path,
