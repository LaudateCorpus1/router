--- conflicted
+++ resolved
@@ -1,12 +1,6 @@
-<<<<<<< HEAD
 use apollo_router::layers::ServiceBuilderExt;
 use apollo_router::plugin::Plugin;
 use apollo_router::{register_plugin, ResponseBody, RouterRequest, RouterResponse};
-=======
-use apollo_router::{
-    register_plugin, Plugin, ResponseBody, RouterRequest, RouterResponse, ServiceBuilderExt,
-};
->>>>>>> 0331d0cf
 use futures::stream::BoxStream;
 use http::StatusCode;
 use schemars::JsonSchema;
@@ -80,16 +74,9 @@
                         .status_code(StatusCode::UNAUTHORIZED)
                         .context(req.context.clone())
                         .build()
-<<<<<<< HEAD
                         .expect("response is valid"),
                 );
             } else {
-=======
-                        .expect("response is valid");
-                    return Box::pin(async { Ok(ControlFlow::Break(res.boxed())) });
-                }
-
->>>>>>> 0331d0cf
                 // It is best practice to perform checks before we unwrap,
                 // And to use `expect()` instead of `unwrap()`, with a message
                 // that explains why the use of `expect()` is safe
@@ -127,7 +114,6 @@
                     }
                     Err(_not_a_string_error) => {
                         // Prepare an HTTP 400 response with a GraphQL error message
-<<<<<<< HEAD
                         res = Some(
                             RouterResponse::error_builder()
                                 .error(apollo_router::error::Error {
@@ -156,57 +142,6 @@
         // or ControlFlow::Break(response) with a crafted response if we don't want the request to go through.
         ServiceBuilder::new()
             .checkpoint_async(handler)
-=======
-                        let res = RouterResponse::error_builder()
-                            .error(apollo_router::Error {
-                                message: format!("'{header_key}' value is not a string"),
-                                ..Default::default()
-                            })
-                            .status_code(StatusCode::BAD_REQUEST)
-                            .context(req.context)
-                            .build()
-                            .expect("response is valid");
-                        return Box::pin(async { Ok(ControlFlow::Break(res.boxed())) });
-                    }
-                };
-
-                // like at the beginning of this function call, we are about to return a future,
-                // which will run whenever the service `await`s it.
-                // we need allowed_ids_path to be available for the spawned future,
-                // but also for any future (pun intended) call / request that will be made against this service
-                //
-                // This is why we will give our future a clone of the allowed ids.
-                //
-                // see https://rust-lang.github.io/async-book/03_async_await/01_chapter.html#async-lifetimes for more information
-                let allowed_ids_path = allowed_ids_path.clone();
-                Box::pin(async move {
-                    let allowed_clients: Vec<String> = serde_json::from_str(
-                        tokio::fs::read_to_string(allowed_ids_path)
-                            .await
-                            .unwrap()
-                            .as_str(),
-                    )
-                    .unwrap();
-
-                    if allowed_clients.contains(&client_id_string) {
-                        Ok(ControlFlow::Continue(req))
-                    } else {
-                        // Prepare an HTTP 403 response with a GraphQL error message
-                        let res = RouterResponse::builder()
-                            .data(Value::default())
-                            .error(apollo_router::Error {
-                                message: "client-id is not allowed".to_string(),
-                                ..Default::default()
-                            })
-                            .status_code(StatusCode::FORBIDDEN)
-                            .context(req.context)
-                            .build()
-                            .expect("response is valid");
-                        Ok(ControlFlow::Break(res.boxed()))
-                    }
-                })
-            })
->>>>>>> 0331d0cf
             // Given the async nature of our checkpoint, we need to make sure
             // the underlying service will be available whenever the checkpoint
             // returns ControlFlow::Continue.
@@ -240,13 +175,10 @@
     use crate::allow_client_id_from_file::AllowClientIdConfig;
 
     use super::AllowClientIdFromFile;
-<<<<<<< HEAD
-    use apollo_router::plugin::utils;
-    use apollo_router::plugin::Plugin;
-    use apollo_router::{RouterRequest, RouterResponse};
-=======
-    use apollo_router::{plugin::utils, Plugin, RouterRequest, RouterResponse};
->>>>>>> 0331d0cf
+    use apollo_router::{
+        plugin::{utils, Plugin},
+        RouterRequest, RouterResponse,
+    };
     use http::StatusCode;
     use serde_json::json;
     use tower::ServiceExt;
