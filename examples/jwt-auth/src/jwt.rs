--- conflicted
+++ resolved
@@ -60,13 +60,9 @@
 //!  - Token refresh
 //!  - ...
 
-<<<<<<< HEAD
 use apollo_router::layers::ServiceBuilderExt;
 use apollo_router::plugin::Plugin;
 use apollo_router::{register_plugin, RouterRequest, RouterResponse};
-=======
-use apollo_router::{register_plugin, Plugin, RouterRequest, RouterResponse, ServiceBuilderExt};
->>>>>>> 0331d0cf
 use apollo_router::{Context, ResponseBody};
 use futures::stream::BoxStream;
 use http::header::AUTHORIZATION;
@@ -391,13 +387,10 @@
 #[cfg(test)]
 mod tests {
     use super::*;
-<<<<<<< HEAD
-    use apollo_router::plugin::utils;
-    use apollo_router::plugin::Plugin;
-    use apollo_router::{RouterRequest, RouterResponse};
-=======
-    use apollo_router::{plugin::utils, Plugin, RouterRequest, RouterResponse};
->>>>>>> 0331d0cf
+    use apollo_router::{
+        plugin::{utils, Plugin},
+        RouterRequest, RouterResponse,
+    };
 
     // This test ensures the router will be able to
     // find our `JwtAuth` plugin,
