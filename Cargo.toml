--- conflicted
+++ resolved
@@ -1,15 +1,12 @@
 [workspace]
 default-members = ["apollo-router", "apollo-router-core"]
-<<<<<<< HEAD
-members = ["apollo-router", "apollo-router-core", "apollo-router-benchmarks", "usage-agent", "xtask"]
-=======
 members = [
     "apollo-router",
     "apollo-router-core",
     "apollo-router-benchmarks",
+    "usage-agent",
     "xtask",
 ]
->>>>>>> dbb3e197
 
 [patch.crates-io]
 opentelemetry = { git = "https://github.com/open-telemetry/opentelemetry-rust.git", rev = "6b3aa02aa" }
